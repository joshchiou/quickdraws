--- conflicted
+++ resolved
@@ -18,13 +18,8 @@
 statsmodels = "*"
 tqdm = "*"
 wandb = "*"
-<<<<<<< HEAD
-tables = "*"
-bitsandbytes = "0.42.0"
-=======
 tables = "^3.10.1"
 bitsandbytes = { version = "*", markers = "sys_platform == 'linux'" }
->>>>>>> 0708df06
 pybgen = "*"
 rhe = "==1.0.0"
 torch = [
